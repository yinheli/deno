# Copyright 2018-2025 the Deno authors. MIT license.

[workspace]
resolver = "2"
members = [
  "bench_util",
  "cli",
  "ext/broadcast_channel",
  "ext/cache",
  "ext/canvas",
  "ext/console",
  "ext/cron",
  "ext/crypto",
  "ext/fetch",
  "ext/ffi",
  "ext/fs",
  "ext/http",
  "ext/io",
  "ext/kv",
  "ext/napi",
  "ext/napi/sym",
  "ext/net",
  "ext/node",
  "ext/telemetry",
  "ext/url",
  "ext/web",
  "ext/webgpu",
  "ext/webidl",
  "ext/websocket",
  "ext/webstorage",
  "resolvers/deno",
  "resolvers/node",
  "resolvers/npm_cache",
  "runtime",
  "runtime/permissions",
  "tests",
  "tests/ffi",
  "tests/napi",
  "tests/util/server",
]
exclude = ["tests/util/std/hash/_wasm"]

[workspace.package]
authors = ["the Deno authors"]
edition = "2021"
license = "MIT"
repository = "https://github.com/denoland/deno"

[workspace.dependencies]
deno_ast = { version = "=0.44.0", features = ["transpiling"] }
deno_core = { version = "0.330.0" }

<<<<<<< HEAD
deno_bench_util = { version = "0.178.0", path = "./bench_util" }
deno_config = { version = "=0.44.0", features = ["workspace", "sync"] }
=======
deno_bench_util = { version = "0.179.0", path = "./bench_util" }
deno_config = { version = "=0.43.0", features = ["workspace", "sync"] }
>>>>>>> 475793f9
deno_lockfile = "=0.24.0"
deno_media_type = { version = "0.2.3", features = ["module_specifier"] }
deno_npm = "=0.27.0"
deno_path_util = "=0.3.0"
deno_permissions = { version = "0.44.0", path = "./runtime/permissions" }
deno_runtime = { version = "0.193.0", path = "./runtime" }
deno_semver = "=0.7.1"
deno_terminal = "0.2.0"
napi_sym = { version = "0.115.0", path = "./ext/napi/sym" }
test_util = { package = "test_server", path = "./tests/util/server" }

denokv_proto = "0.9.0"
denokv_remote = "0.9.0"
# denokv_sqlite brings in bundled sqlite if we don't disable the default features
denokv_sqlite = { default-features = false, version = "0.9.0" }

# exts
deno_broadcast_channel = { version = "0.179.0", path = "./ext/broadcast_channel" }
deno_cache = { version = "0.117.0", path = "./ext/cache" }
deno_canvas = { version = "0.54.0", path = "./ext/canvas" }
deno_console = { version = "0.185.0", path = "./ext/console" }
deno_cron = { version = "0.65.0", path = "./ext/cron" }
deno_crypto = { version = "0.199.0", path = "./ext/crypto" }
deno_fetch = { version = "0.209.0", path = "./ext/fetch" }
deno_ffi = { version = "0.172.0", path = "./ext/ffi" }
deno_fs = { version = "0.95.0", path = "./ext/fs" }
deno_http = { version = "0.183.0", path = "./ext/http" }
deno_io = { version = "0.95.0", path = "./ext/io" }
deno_kv = { version = "0.93.0", path = "./ext/kv" }
deno_napi = { version = "0.116.0", path = "./ext/napi" }
deno_net = { version = "0.177.0", path = "./ext/net" }
deno_node = { version = "0.123.0", path = "./ext/node" }
deno_telemetry = { version = "0.7.0", path = "./ext/telemetry" }
deno_tls = { version = "0.172.0", path = "./ext/tls" }
deno_url = { version = "0.185.0", path = "./ext/url" }
deno_web = { version = "0.216.0", path = "./ext/web" }
deno_webgpu = { version = "0.152.0", path = "./ext/webgpu" }
deno_webidl = { version = "0.185.0", path = "./ext/webidl" }
deno_websocket = { version = "0.190.0", path = "./ext/websocket" }
deno_webstorage = { version = "0.180.0", path = "./ext/webstorage" }

# resolvers
deno_npm_cache = { version = "0.4.0", path = "./resolvers/npm_cache" }
deno_resolver = { version = "0.16.0", path = "./resolvers/deno" }
node_resolver = { version = "0.23.0", path = "./resolvers/node" }

aes = "=0.8.3"
anyhow = "1.0.57"
async-trait = "0.1.73"
base32 = "=0.5.1"
base64 = "0.21.7"
bencher = "0.1"
boxed_error = "0.2.3"
brotli = "6.0.0"
bytes = "1.4.0"
cache_control = "=0.2.0"
capacity_builder = "0.5.0"
cbc = { version = "=0.1.2", features = ["alloc"] }
# Note: Do not use the "clock" feature of chrono, as it links us to CoreFoundation on macOS.
#       Instead use util::time::utc_now()
chrono = { version = "0.4", default-features = false, features = ["std", "serde"] }
color-print = "0.3.5"
console_static_text = "=0.8.1"
dashmap = "5.5.3"
data-encoding = "2.3.3"
data-url = "=0.3.1"
deno_cache_dir = "=0.16.0"
deno_error = "=0.5.3"
deno_package_json = { version = "0.4.0", default-features = false }
deno_unsync = "0.4.2"
dlopen2 = "0.6.1"
ecb = "=0.1.2"
elliptic-curve = { version = "0.13.4", features = ["alloc", "arithmetic", "ecdh", "std", "pem", "jwk"] }
encoding_rs = "=0.8.33"
fast-socks5 = "0.9.6"
faster-hex = "0.9"
fastwebsockets = { version = "0.8", features = ["upgrade", "unstable-split"] }
filetime = "0.2.16"
flate2 = { version = "1.0.30", default-features = false }
fs3 = "0.5.0"
futures = "0.3.21"
glob = "0.3.1"
h2 = "0.4.4"
hickory-resolver = { version = "0.25.0-alpha.4", features = ["tokio-runtime", "serde"] }
http = "1.0"
http-body = "1.0"
http-body-util = "0.1.2"
http_v02 = { package = "http", version = "0.2.9" }
httparse = "1.8.0"
hyper = { version = "1.4.1", features = ["full"] }
hyper-rustls = { version = "0.27.2", default-features = false, features = ["http1", "http2", "tls12", "ring"] }
hyper-util = { version = "0.1.10", features = ["tokio", "client", "client-legacy", "server", "server-auto"] }
hyper_v014 = { package = "hyper", version = "0.14.26", features = ["runtime", "http1"] }
indexmap = { version = "2", features = ["serde"] }
ipnet = "2.3"
jsonc-parser = { version = "=0.26.2", features = ["serde"] }
lazy-regex = "3"
libc = "0.2.168"
libz-sys = { version = "1.1.20", default-features = false }
log = { version = "0.4.20", features = ["kv"] }
lsp-types = "=0.97.0" # used by tower-lsp and "proposed" feature is unstable in patch releases
memmem = "0.1.1"
monch = "=0.5.0"
notify = "=6.1.1"
num-bigint = { version = "0.4", features = ["rand"] }
once_cell = "1.17.1"
os_pipe = { version = "=1.1.5", features = ["io_safety"] }
p224 = { version = "0.13.0", features = ["ecdh"] }
p256 = { version = "0.13.2", features = ["ecdh", "jwk"] }
p384 = { version = "0.13.0", features = ["ecdh", "jwk"] }
parking_lot = "0.12.0"
percent-encoding = "2.3.0"
phf = { version = "0.11", features = ["macros"] }
pin-project = "1.0.11" # don't pin because they yank crates from cargo
pretty_assertions = "=1.4.0"
prost = "0.13"
prost-build = "0.13"
rand = "=0.8.5"
regex = "^1.7.0"
reqwest = { version = "=0.12.5", default-features = false, features = ["rustls-tls", "stream", "gzip", "brotli", "socks", "json", "http2"] } # pinned because of https://github.com/seanmonstar/reqwest/pull/1955
ring = "^0.17.0"
rusqlite = { version = "0.32.0", features = ["unlock_notify", "bundled"] }
rustls = { version = "0.23.11", default-features = false, features = ["logging", "std", "tls12", "ring"] }
rustls-pemfile = "2"
rustls-tokio-stream = "=0.3.0"
rustls-webpki = "0.102"
rustyline = "=13.0.0"
saffron = "=0.1.0"
scopeguard = "1.2.0"
sec1 = "0.7"
serde = { version = "1.0.149", features = ["derive"] }
serde_bytes = "0.11"
serde_json = "1.0.85"
serde_repr = "=0.1.16"
sha1 = { version = "0.10.6", features = ["oid"] }
sha2 = { version = "0.10.8", features = ["oid"] }
signature = "2.1"
slab = "0.4"
smallvec = "1.8"
socket2 = { version = "0.5.3", features = ["all"] }
spki = "0.7.2"
sys_traits = "=0.1.7"
tar = "=0.4.40"
tempfile = "3.4.0"
termcolor = "1.1.3"
thiserror = "2.0.3"
tokio = { version = "1.36.0", features = ["full"] }
tokio-metrics = { version = "0.3.0", features = ["rt"] }
tokio-rustls = { version = "0.26.0", default-features = false, features = ["ring", "tls12"] }
tokio-socks = "0.5.1"
tokio-util = "0.7.4"
tower = { version = "0.5.2", default-features = false, features = ["retry", "util"] }
tower-http = { version = "0.6.1", features = ["decompression-br", "decompression-gzip"] }
tower-lsp = { package = "deno_tower_lsp", version = "0.1.0", features = ["proposed"] }
tower-service = "0.3.2"
twox-hash = "=1.6.3"
url = { version = "2.5", features = ["serde", "expose_internals"] }
uuid = { version = "1.3.0", features = ["v4"] }
webpki-root-certs = "0.26.5"
webpki-roots = "0.26"
which = "6"
yoke = { version = "0.7.4", features = ["derive"] }
zeromq = { version = "=0.4.1", default-features = false, features = ["tcp-transport", "tokio-runtime"] }
zstd = "=0.12.4"

opentelemetry = "0.27.0"
opentelemetry-http = "0.27.0"
opentelemetry-otlp = { version = "0.27.0", features = ["logs", "http-proto", "http-json"] }
opentelemetry-semantic-conventions = { version = "0.27.0", features = ["semconv_experimental"] }
opentelemetry_sdk = "0.27.0"

# crypto
hkdf = "0.12.3"
rsa = { version = "0.9.3", default-features = false, features = ["std", "pem", "hazmat"] } # hazmat needed for PrehashSigner in ext/node

# webgpu
raw-window-handle = "0.6.0"
wgpu-core = "0.21.1"
wgpu-types = "0.20"

# macros
quote = "1"
syn = { version = "2", features = ["full", "extra-traits"] }

# unix
nix = "=0.27.1"

# windows deps
junction = "=1.2.0"
winapi = "=0.3.9"
windows-sys = { version = "0.59.0", features = ["Win32_Foundation", "Win32_Media", "Win32_Storage_FileSystem", "Win32_System_IO", "Win32_System_WindowsProgramming", "Wdk", "Wdk_System", "Wdk_System_SystemInformation", "Win32_Security", "Win32_System_Pipes", "Wdk_Storage_FileSystem", "Win32_System_Registry", "Win32_System_Kernel", "Win32_System_Threading", "Win32_UI", "Win32_UI_Shell"] }
winres = "=0.1.12"

[profile.release]
codegen-units = 1
incremental = true
lto = true
opt-level = 'z' # Optimize for size

# Build release with debug symbols: cargo build --profile=release-with-debug
[profile.release-with-debug]
inherits = "release"
debug = true

# Faster to compile than `release` but with similar performance.
[profile.release-lite]
inherits = "release"
codegen-units = 128
lto = "thin"

# Key generation is too slow on `debug`
[profile.dev.package.num-bigint-dig]
opt-level = 3

# rusty-v8 needs at least -O1 to not miscompile
[profile.dev.package.v8]
opt-level = 1

[profile.release.package.async-compression]
opt-level = 3
[profile.release.package.base64-simd]
opt-level = 3
[profile.release.package.brotli]
opt-level = 3
[profile.release.package.brotli-decompressor]
opt-level = 3
[profile.release.package.bytes]
opt-level = 3
[profile.release.package.deno_bench_util]
opt-level = 3
[profile.release.package.deno_broadcast_channel]
opt-level = 3
[profile.release.package.deno_core]
opt-level = 3
[profile.release.package.deno_crypto]
opt-level = 3
[profile.release.package.deno_fetch]
opt-level = 3
[profile.release.package.deno_ffi]
opt-level = 3
[profile.release.package.deno_http]
opt-level = 3
[profile.release.package.deno_napi]
opt-level = 3
[profile.release.package.deno_net]
opt-level = 3
[profile.release.package.deno_node]
opt-level = 3
[profile.release.package.deno_runtime]
opt-level = 3
[profile.release.package.deno_tls]
opt-level = 3
[profile.release.package.deno_url]
opt-level = 3
[profile.release.package.deno_web]
opt-level = 3
[profile.release.package.deno_websocket]
opt-level = 3
[profile.release.package.fastwebsockets]
opt-level = 3
[profile.release.package.flate2]
opt-level = 3
[profile.release.package.futures-util]
opt-level = 3
[profile.release.package.hyper]
opt-level = 3
[profile.release.package.miniz_oxide]
opt-level = 3
[profile.release.package.num-bigint-dig]
opt-level = 3
[profile.release.package.rand]
opt-level = 3
[profile.release.package.serde]
opt-level = 3
[profile.release.package.serde_v8]
opt-level = 3
[profile.release.package.libsui]
opt-level = 3
[profile.release.package.test_napi]
opt-level = 3
[profile.release.package.tokio]
opt-level = 3
[profile.release.package.url]
opt-level = 3
[profile.release.package.v8]
opt-level = 3
[profile.release.package.zstd]
opt-level = 3
[profile.release.package.zstd-sys]
opt-level = 3

[patch.crates-io]
# deno_lint = { git = "https://github.com/bartlomieju/deno_lint.git", branch = "add_apis" }
deno_lint = { path = "../deno_lint" }<|MERGE_RESOLUTION|>--- conflicted
+++ resolved
@@ -50,13 +50,8 @@
 deno_ast = { version = "=0.44.0", features = ["transpiling"] }
 deno_core = { version = "0.330.0" }
 
-<<<<<<< HEAD
-deno_bench_util = { version = "0.178.0", path = "./bench_util" }
+deno_bench_util = { version = "0.179.0", path = "./bench_util" }
 deno_config = { version = "=0.44.0", features = ["workspace", "sync"] }
-=======
-deno_bench_util = { version = "0.179.0", path = "./bench_util" }
-deno_config = { version = "=0.43.0", features = ["workspace", "sync"] }
->>>>>>> 475793f9
 deno_lockfile = "=0.24.0"
 deno_media_type = { version = "0.2.3", features = ["module_specifier"] }
 deno_npm = "=0.27.0"
