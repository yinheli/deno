--- conflicted
+++ resolved
@@ -53,17 +53,11 @@
 use crate::util::path::is_script_ext;
 use crate::util::sync::AtomicFlag;
 
-<<<<<<< HEAD
-mod ast_buf;
-=======
 mod ast_buffer;
->>>>>>> 26425a13
 mod linter;
 mod plugins;
 mod reporters;
 mod rules;
-mod swc;
-mod ts_estree;
 
 // TODO(bartlomieju): remove once we wire plugins through the CLI linter
 pub use ast_buffer::serialize_ast_to_buffer;
